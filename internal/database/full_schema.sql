-- Code generated by schema merge script. DO NOT EDIT.

CREATE EXTENSION IF NOT EXISTS pgcrypto;

CREATE TABLE IF NOT EXISTS refresh_tokens (
    id UUID PRIMARY KEY DEFAULT gen_random_uuid(),
    user_id UUID NOT NULL REFERENCES users(id) ON DELETE CASCADE,
    is_active BOOLEAN DEFAULT TRUE,
    expiration_date TIMESTAMPTZ NOT NULL
<<<<<<< HEAD
);CREATE TYPE db_strategy AS ENUM ('shared', 'isolated');
=======
);CREATE EXTENSION IF NOT EXISTS pgcrypto;

CREATE TABLE IF NOT EXISTS users (
    id UUID PRIMARY KEY DEFAULT gen_random_uuid(),
    name VARCHAR(255),
    username VARCHAR(255),
    avatar_url VARCHAR(512),
    role VARCHAR(255)[] NOT NULL DEFAULT '{"user"}',
    created_at TIMESTAMPTZ NOT NULL DEFAULT now(),
    updated_at TIMESTAMPTZ NOT NULL DEFAULT now()
);

CREATE TABLE IF NOT EXISTS auth (
    id UUID PRIMARY KEY DEFAULT gen_random_uuid(),
    user_id UUID NOT NULL REFERENCES users(id) ON DELETE CASCADE,
    provider VARCHAR(255) NOT NULL,
    provider_id VARCHAR(255) NOT NULL,
    created_at TIMESTAMPTZ NOT NULL DEFAULT now(),
    updated_at TIMESTAMPTZ NOT NULL DEFAULT now(),
    UNIQUE(provider, provider_id)
);

CREATE TABLE IF NOT EXISTS user_emails (
    user_id UUID NOT NULL REFERENCES users(id) ON DELETE CASCADE,
    value VARCHAR(255) NOT NULL,
    created_at TIMESTAMPTZ NOT NULL DEFAULT now(),
    updated_at TIMESTAMPTZ NOT NULL DEFAULT now(),
    UNIQUE(user_id, value)
);

CREATE OR REPLACE VIEW users_with_emails AS
SELECT 
    u.id,
    u.name,
    u.username,
    u.avatar_url,
    u.role,
    u.created_at,
    u.updated_at,
    COALESCE(array_agg(e.value) FILTER (WHERE e.value IS NOT NULL), ARRAY[]::text[]) as emails
FROM users u
LEFT JOIN user_emails e ON u.id = e.user_id
GROUP BY u.id, u.name, u.username, u.avatar_url, u.role, u.created_at, u.updated_at;CREATE TYPE content_type AS ENUM(
    'text',
    'form'
);

CREATE TABLE IF NOT EXISTS inbox_message(
    id UUID PRIMARY KEY DEFAULT gen_random_uuid(),
    posted_by UUID NOT NULL references units(id),
    type content_type NOT NULL,
    content_id UUID NOT NULL,
    created_at TIMESTAMP NOT NULL DEFAULT now(),
    updated_at TIMESTAMP NOT NULL DEFAULT now()
);
>>>>>>> f97eb550

CREATE TABLE IF NOT EXISTS tenants
(
    id UUID PRIMARY KEY REFERENCES units(id) ON DELETE CASCADE,
    slug TEXT UNIQUE NOT NULL,
    db_strategy db_strategy NOT NULL,
    owner_id UUID REFERENCES users(id) ON DELETE SET NULL
);CREATE EXTENSION IF NOT EXISTS pgcrypto;

CREATE TYPE unit_type AS ENUM ('organization', 'unit');

CREATE TABLE IF NOT EXISTS units (
    id UUID PRIMARY KEY DEFAULT gen_random_uuid(),
    org_id UUID REFERENCES units(id),
    parent_id UUID REFERENCES units(id) ON DELETE SET NULL,
    type unit_type NOT NULL DEFAULT 'unit',
    name VARCHAR(255),
    description VARCHAR(255),
    metadata JSONB,
    created_at TIMESTAMPTZ NOT NULL DEFAULT now(),
    updated_at TIMESTAMPTZ NOT NULL DEFAULT now()
);

CREATE INDEX idx_units_parent_id ON units(parent_id);

CREATE TABLE IF NOT EXISTS unit_members (
    unit_id UUID REFERENCES units(id) ON DELETE CASCADE,
    member_id UUID,
    PRIMARY KEY (unit_id, member_id)
);
CREATE TABLE IF NOT EXISTS form_responses (
    id UUID PRIMARY KEY DEFAULT gen_random_uuid(),
    form_id UUID NOT NULL REFERENCES forms(id) ON DELETE CASCADE,
    submitted_by UUID NOT NULL REFERENCES users(id) ON DELETE CASCADE,
    created_at TIMESTAMPTZ NOT NULL DEFAULT now(),
    updated_at TIMESTAMPTZ NOT NULL DEFAULT now()
);

CREATE TABLE IF NOT EXISTS answers (
    id UUID PRIMARY KEY DEFAULT gen_random_uuid(),
    response_id UUID NOT NULL REFERENCES form_responses(id) ON DELETE CASCADE,
    question_id UUID NOT NULL REFERENCES questions(id) ON DELETE CASCADE,
    type question_type NOT NULL,
    value TEXT NOT NULL,
    created_at TIMESTAMPTZ NOT NULL DEFAULT now(),
    updated_at TIMESTAMPTZ NOT NULL DEFAULT now()
);CREATE TYPE status AS ENUM(
    'draft',
    'published'
);

CREATE TABLE IF NOT EXISTS forms (
    id UUID PRIMARY KEY DEFAULT gen_random_uuid(),
    title TEXT NOT NULL,
    description TEXT,
    preview_message TEXT DEFAULT NULL,
    status status NOT NULL DEFAULT 'draft',
    unit_id UUID REFERENCES units(id) ON DELETE CASCADE,
    last_editor UUID NOT NULL REFERENCES users(id) ON DELETE CASCADE,
    deadline TIMESTAMPTZ DEFAULT NULL,
    created_at TIMESTAMPTZ NOT NULL DEFAULT now(),
    updated_at TIMESTAMPTZ NOT NULL DEFAULT now()
);

CREATE TYPE question_type AS ENUM(
    'short_text',
    'long_text',
    'single_choice',
    'multiple_choice',
    'date'
);

CREATE TABLE IF NOT EXISTS questions(
    id UUID PRIMARY KEY DEFAULT gen_random_uuid(),
    form_id UUID NOT NULL REFERENCES forms(id) ON DELETE CASCADE,
    required BOOLEAN NOT NULL,
    type question_type NOT NULL,
    title TEXT,
    description TEXT,
    metadata JSONB DEFAULT '{}'::JSONB,
    "order" INTEGER NOT NULL,
    created_at TIMESTAMPTZ NOT NULL DEFAULT now(),
    updated_at TIMESTAMPTZ NOT NULL DEFAULT now()
);CREATE TYPE content_type AS ENUM(
    'text',
    'form'
);

CREATE TABLE IF NOT EXISTS inbox_message(
    id UUID PRIMARY KEY DEFAULT gen_random_uuid(),
    posted_by UUID NOT NULL references units(id),
    type content_type NOT NULL,
    content_id UUID NOT NULL,
    created_at TIMESTAMP NOT NULL DEFAULT now(),
    updated_at TIMESTAMP NOT NULL DEFAULT now()
);

CREATE TABLE IF NOT EXISTS user_inbox_messages (
    id UUID PRIMARY KEY DEFAULT gen_random_uuid(),
    user_id UUID NOT NULL references users(id) ON DELETE CASCADE,
    message_id UUID NOT NULL references inbox_message(id) ON DELETE CASCADE,
    is_read boolean NOT NULL DEFAULT false,
    is_starred boolean NOT NULL DEFAULT false,
    is_archived boolean NOT NULL DEFAULT false
);
CREATE EXTENSION IF NOT EXISTS pgcrypto;

CREATE TABLE IF NOT EXISTS users (
    id UUID PRIMARY KEY DEFAULT gen_random_uuid(),
    name VARCHAR(255),
    username VARCHAR(255),
    avatar_url VARCHAR(512),
    role VARCHAR(255)[] NOT NULL DEFAULT '{"user"}',
    created_at TIMESTAMPTZ NOT NULL DEFAULT now(),
    updated_at TIMESTAMPTZ NOT NULL DEFAULT now()
);

CREATE TABLE IF NOT EXISTS auth (
    id UUID PRIMARY KEY DEFAULT gen_random_uuid(),
    user_id UUID NOT NULL REFERENCES users(id) ON DELETE CASCADE,
    provider VARCHAR(255) NOT NULL,
    provider_id VARCHAR(255) NOT NULL,
    created_at TIMESTAMPTZ NOT NULL DEFAULT now(),
    updated_at TIMESTAMPTZ NOT NULL DEFAULT now(),
    UNIQUE(provider, provider_id)
);<|MERGE_RESOLUTION|>--- conflicted
+++ resolved
@@ -7,9 +7,6 @@
     user_id UUID NOT NULL REFERENCES users(id) ON DELETE CASCADE,
     is_active BOOLEAN DEFAULT TRUE,
     expiration_date TIMESTAMPTZ NOT NULL
-<<<<<<< HEAD
-);CREATE TYPE db_strategy AS ENUM ('shared', 'isolated');
-=======
 );CREATE EXTENSION IF NOT EXISTS pgcrypto;
 
 CREATE TABLE IF NOT EXISTS users (
@@ -65,15 +62,16 @@
     created_at TIMESTAMP NOT NULL DEFAULT now(),
     updated_at TIMESTAMP NOT NULL DEFAULT now()
 );
->>>>>>> f97eb550
 
-CREATE TABLE IF NOT EXISTS tenants
-(
-    id UUID PRIMARY KEY REFERENCES units(id) ON DELETE CASCADE,
-    slug TEXT UNIQUE NOT NULL,
-    db_strategy db_strategy NOT NULL,
-    owner_id UUID REFERENCES users(id) ON DELETE SET NULL
-);CREATE EXTENSION IF NOT EXISTS pgcrypto;
+CREATE TABLE IF NOT EXISTS user_inbox_messages (
+    id UUID PRIMARY KEY DEFAULT gen_random_uuid(),
+    user_id UUID NOT NULL references users(id) ON DELETE CASCADE,
+    message_id UUID NOT NULL references inbox_message(id) ON DELETE CASCADE,
+    is_read boolean NOT NULL DEFAULT false,
+    is_starred boolean NOT NULL DEFAULT false,
+    is_archived boolean NOT NULL DEFAULT false
+);
+CREATE EXTENSION IF NOT EXISTS pgcrypto;
 
 CREATE TYPE unit_type AS ENUM ('organization', 'unit');
 
@@ -112,6 +110,25 @@
     value TEXT NOT NULL,
     created_at TIMESTAMPTZ NOT NULL DEFAULT now(),
     updated_at TIMESTAMPTZ NOT NULL DEFAULT now()
+);CREATE TYPE question_type AS ENUM(
+    'short_text',
+    'long_text',
+    'single_choice',
+    'multiple_choice',
+    'date'
+);
+
+CREATE TABLE IF NOT EXISTS questions(
+    id UUID PRIMARY KEY DEFAULT gen_random_uuid(),
+    form_id UUID NOT NULL REFERENCES forms(id) ON DELETE CASCADE,
+    required BOOLEAN NOT NULL,
+    type question_type NOT NULL,
+    title TEXT,
+    description TEXT,
+    metadata JSONB DEFAULT '{}'::JSONB,
+    "order" INTEGER NOT NULL,
+    created_at TIMESTAMPTZ NOT NULL DEFAULT now(),
+    updated_at TIMESTAMPTZ NOT NULL DEFAULT now()
 );CREATE TYPE status AS ENUM(
     'draft',
     'published'
@@ -130,65 +147,12 @@
     updated_at TIMESTAMPTZ NOT NULL DEFAULT now()
 );
 
-CREATE TYPE question_type AS ENUM(
-    'short_text',
-    'long_text',
-    'single_choice',
-    'multiple_choice',
-    'date'
-);
+CREATE TYPE db_strategy AS ENUM ('shared', 'isolated');
 
-CREATE TABLE IF NOT EXISTS questions(
-    id UUID PRIMARY KEY DEFAULT gen_random_uuid(),
-    form_id UUID NOT NULL REFERENCES forms(id) ON DELETE CASCADE,
-    required BOOLEAN NOT NULL,
-    type question_type NOT NULL,
-    title TEXT,
-    description TEXT,
-    metadata JSONB DEFAULT '{}'::JSONB,
-    "order" INTEGER NOT NULL,
-    created_at TIMESTAMPTZ NOT NULL DEFAULT now(),
-    updated_at TIMESTAMPTZ NOT NULL DEFAULT now()
-);CREATE TYPE content_type AS ENUM(
-    'text',
-    'form'
-);
-
-CREATE TABLE IF NOT EXISTS inbox_message(
-    id UUID PRIMARY KEY DEFAULT gen_random_uuid(),
-    posted_by UUID NOT NULL references units(id),
-    type content_type NOT NULL,
-    content_id UUID NOT NULL,
-    created_at TIMESTAMP NOT NULL DEFAULT now(),
-    updated_at TIMESTAMP NOT NULL DEFAULT now()
-);
-
-CREATE TABLE IF NOT EXISTS user_inbox_messages (
-    id UUID PRIMARY KEY DEFAULT gen_random_uuid(),
-    user_id UUID NOT NULL references users(id) ON DELETE CASCADE,
-    message_id UUID NOT NULL references inbox_message(id) ON DELETE CASCADE,
-    is_read boolean NOT NULL DEFAULT false,
-    is_starred boolean NOT NULL DEFAULT false,
-    is_archived boolean NOT NULL DEFAULT false
-);
-CREATE EXTENSION IF NOT EXISTS pgcrypto;
-
-CREATE TABLE IF NOT EXISTS users (
-    id UUID PRIMARY KEY DEFAULT gen_random_uuid(),
-    name VARCHAR(255),
-    username VARCHAR(255),
-    avatar_url VARCHAR(512),
-    role VARCHAR(255)[] NOT NULL DEFAULT '{"user"}',
-    created_at TIMESTAMPTZ NOT NULL DEFAULT now(),
-    updated_at TIMESTAMPTZ NOT NULL DEFAULT now()
-);
-
-CREATE TABLE IF NOT EXISTS auth (
-    id UUID PRIMARY KEY DEFAULT gen_random_uuid(),
-    user_id UUID NOT NULL REFERENCES users(id) ON DELETE CASCADE,
-    provider VARCHAR(255) NOT NULL,
-    provider_id VARCHAR(255) NOT NULL,
-    created_at TIMESTAMPTZ NOT NULL DEFAULT now(),
-    updated_at TIMESTAMPTZ NOT NULL DEFAULT now(),
-    UNIQUE(provider, provider_id)
+CREATE TABLE IF NOT EXISTS tenants
+(
+    id UUID PRIMARY KEY REFERENCES units(id) ON DELETE CASCADE,
+    slug TEXT UNIQUE NOT NULL,
+    db_strategy db_strategy NOT NULL,
+    owner_id UUID REFERENCES users(id) ON DELETE SET NULL
 );