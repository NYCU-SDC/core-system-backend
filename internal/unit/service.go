package unit

import (
	"NYCU-SDC/core-system-backend/internal"
	"context"
	"fmt"
	databaseutil "github.com/NYCU-SDC/summer/pkg/database"
	logutil "github.com/NYCU-SDC/summer/pkg/log"
	"github.com/google/uuid"
	"github.com/jackc/pgx/v5/pgtype"
	"go.opentelemetry.io/otel"
	"go.opentelemetry.io/otel/trace"
	"go.uber.org/zap"
)

type Querier interface {
	Create(ctx context.Context, arg CreateParams) (Unit, error)
	GetByID(ctx context.Context, id uuid.UUID) (Unit, error)
	GetAllOrganizations(ctx context.Context) ([]GetAllOrganizationsRow, error)
	ListOrganizationsOfUser(ctx context.Context, memberID uuid.UUID) ([]ListOrganizationsOfUserRow, error)
	GetOrganizationByIDWithSlug(ctx context.Context, id uuid.UUID) (GetOrganizationByIDWithSlugRow, error)
	ListSubUnits(ctx context.Context, parentID pgtype.UUID) ([]Unit, error)
	ListSubUnitIDs(ctx context.Context, parentID pgtype.UUID) ([]uuid.UUID, error)
	Update(ctx context.Context, arg UpdateParams) (Unit, error)
	UpdateParent(ctx context.Context, arg UpdateParentParams) (Unit, error)
	Delete(ctx context.Context, id uuid.UUID) error

	AddMember(ctx context.Context, arg AddMemberParams) (AddMemberRow, error)
	ListMembers(ctx context.Context, unitID uuid.UUID) ([]ListMembersRow, error)
	ListUnitsMembers(ctx context.Context, unitIDs []uuid.UUID) ([]ListUnitsMembersRow, error)
	RemoveMember(ctx context.Context, arg RemoveMemberParams) error
}

type Service struct {
	logger      *zap.Logger
	queries     Querier
	tracer      trace.Tracer
	tenantStore tenantStore
}

type Organization struct {
	Unit Unit
	Slug string
}

type Base struct {
	ID          uuid.UUID
	Name        string
	Description string
	Metadata    []byte
}

type Type int

const (
	TypeOrg Type = iota
	TypeUnit
)

var typeStrings = [...]string{"organization", "unit"}

func (t Type) String() string {
	if int(t) < 0 || int(t) >= len(typeStrings) {
		return "unknown"
	}
	return typeStrings[t]
}

func NewService(logger *zap.Logger, db DBTX, tenantStore tenantStore) *Service {
	return &Service{
		logger:      logger,
		queries:     New(db),
		tracer:      otel.Tracer("unit/service"),
		tenantStore: tenantStore,
	}
}

func (s *Service) CreateOrganization(ctx context.Context, name string, description string, slug string, currentUserID uuid.UUID, metadata []byte) (Unit, error) {
	traceCtx, span := s.tracer.Start(ctx, "CreateOrganization")
	defer span.End()
	logger := logutil.WithContext(traceCtx, s.logger)

	exists, err := s.tenantStore.SlugExists(traceCtx, slug)
	if err != nil {
		span.RecordError(err)
		return Unit{}, err
	}

	if exists {
		span.RecordError(internal.ErrOrgSlugAlreadyExists)
		return Unit{}, internal.ErrOrgSlugAlreadyExists
	}

	org, err := s.queries.Create(traceCtx, CreateParams{
		Name:        pgtype.Text{String: name, Valid: name != ""},
		OrgID:       pgtype.UUID{Valid: false},
		Description: pgtype.Text{String: description, Valid: true},
		Metadata:    metadata,
		Type:        UnitTypeOrganization,
	})
	if err != nil {
		err = databaseutil.WrapDBError(err, logger, "create organization")
		span.RecordError(err)
		return Unit{}, err
	}

	_, err = s.tenantStore.Create(traceCtx, org.ID, currentUserID, slug)
	if err != nil {
		span.RecordError(err)
		return Unit{}, err
	}

	logger.Info("Created organization",
		zap.String("org_id", org.ID.String()),
		zap.String("name", org.Name.String),
		zap.String("description", org.Description.String),
		zap.String("metadata", string(org.Metadata)))

	return org, nil
}

// CreateUnit creates a new unit or organization
func (s *Service) CreateUnit(ctx context.Context, name string, description string, slug string, metadata []byte) (Unit, error) {
	traceCtx, span := s.tracer.Start(ctx, "CreateUnit")
	defer span.End()
	logger := logutil.WithContext(traceCtx, s.logger)

	_, orgID, err := s.tenantStore.GetSlugStatus(traceCtx, slug)
	if err != nil {
		span.RecordError(err)
		return Unit{}, err
	}

	unit, err := s.queries.Create(traceCtx, CreateParams{
		Name:        pgtype.Text{String: name, Valid: name != ""},
		OrgID:       pgtype.UUID{Bytes: orgID, Valid: true},
		ParentID:    pgtype.UUID{Bytes: orgID, Valid: true},
		Description: pgtype.Text{String: description, Valid: true},
		Metadata:    metadata,
		Type:        UnitTypeUnit,
	})
	if err != nil {
		err = databaseutil.WrapDBError(err, logger, "create unit")
		span.RecordError(err)
		return Unit{}, err
	}

	logger.Info(fmt.Sprintf("Created %s", unit.Type),
		zap.String("unit_id", unit.ID.String()),
		zap.String("org_id", orgID.String()),
		zap.String("name", unit.Name.String),
		zap.String("description", unit.Description.String),
		zap.String("metadata", string(unit.Metadata)))

	return unit, nil
}

func (s *Service) GetAllOrganizations(ctx context.Context) ([]Organization, error) {
	traceCtx, span := s.tracer.Start(ctx, "GetAllOrganizations")
	defer span.End()
	logger := logutil.WithContext(traceCtx, s.logger)

	organizations, err := s.queries.GetAllOrganizations(traceCtx)
	if err != nil {
		err = databaseutil.WrapDBError(err, logger, "get all organizations")
		span.RecordError(err)
		return nil, err
	}

	result := make([]Organization, 0, len(organizations))
	for _, o := range organizations {
		result = append(result, Organization{
			Unit: Unit{
				ID:          o.ID,
				OrgID:       o.OrgID,
				ParentID:    o.ParentID,
				Type:        o.Type,
				Name:        o.Name,
				Description: o.Description,
				Metadata:    o.Metadata,
				CreatedAt:   o.CreatedAt,
				UpdatedAt:   o.UpdatedAt,
			},
			Slug: o.Slug.String,
		})
	}

	return result, nil
}

<<<<<<< HEAD
// ListOrganizationsOfUser Returns empty organization list when user_id not found
=======
>>>>>>> 97427a1a
func (s *Service) ListOrganizationsOfUser(ctx context.Context, userID uuid.UUID) ([]Organization, error) {
	traceCtx, span := s.tracer.Start(ctx, "ListOrganizationsOfUser")
	defer span.End()
	logger := logutil.WithContext(traceCtx, s.logger)

	organizations, err := s.queries.ListOrganizationsOfUser(traceCtx, userID)
	if err != nil {
		err = databaseutil.WrapDBErrorWithKeyValue(err, "organizations", "member_id", userID.String(), logger, "get all organizations of user")
		span.RecordError(err)
		return nil, err
	}

	result := make([]Organization, 0, len(organizations))
	for _, o := range organizations {
		result = append(result, Organization{
			Unit: Unit{
				ID:          o.ID,
				OrgID:       o.OrgID,
				Type:        o.Type,
				Name:        o.Name,
				Description: o.Description,
				Metadata:    o.Metadata,
				CreatedAt:   o.CreatedAt,
				UpdatedAt:   o.UpdatedAt,
			},
			Slug: o.Slug.String,
		})
	}

	return result, nil
}

func (s *Service) GetOrganizationByIDWithSlug(ctx context.Context, id uuid.UUID) (Organization, error) {
	traceCtx, span := s.tracer.Start(ctx, "GetOrganizationByIDWithSlug")
	defer span.End()
	logger := logutil.WithContext(traceCtx, s.logger)

	r, err := s.queries.GetOrganizationByIDWithSlug(traceCtx, id)
	if err != nil {
		err = databaseutil.WrapDBErrorWithKeyValue(err, "organizations", "id", id.String(), logger, "get organization by id with slug")
		span.RecordError(err)
		return Organization{}, err
	}

	return Organization{
		Unit: Unit{
			ID:          r.ID,
			OrgID:       r.OrgID,
			ParentID:    r.ParentID,
			Type:        r.Type,
			Name:        r.Name,
			Description: r.Description,
			Metadata:    r.Metadata,
			CreatedAt:   r.CreatedAt,
			UpdatedAt:   r.UpdatedAt,
		},
		Slug: r.Slug.String,
	}, nil
}

// GetByID retrieves a unit by ID
func (s *Service) GetByID(ctx context.Context, id uuid.UUID, unitType Type) (Unit, error) {
	traceCtx, span := s.tracer.Start(ctx, "GetByID")
	defer span.End()
	logger := logutil.WithContext(traceCtx, s.logger)

	unit, err := s.queries.GetByID(traceCtx, id)
	if err != nil {
		err = databaseutil.WrapDBErrorWithKeyValue(err, "unit", "unitType", unitType.String(), logger, "get by id")
		span.RecordError(err)
		return Unit{}, err
	}
	return unit, nil
}

// ListSubUnits retrieves all subunits of a parent unit
func (s *Service) ListSubUnits(ctx context.Context, id uuid.UUID, unitType Type) ([]Unit, error) {
	traceCtx, span := s.tracer.Start(ctx, "ListSubUnits")
	defer span.End()
	logger := logutil.WithContext(traceCtx, s.logger)

	subUnits, err := s.queries.ListSubUnits(traceCtx, pgtype.UUID{Bytes: id, Valid: true})
	if err != nil {
		err = databaseutil.WrapDBError(err, logger, fmt.Sprintf("list sub units of an %s", unitType.String()))
		span.RecordError(err)
		return nil, err
	}

	if subUnits == nil {
		subUnits = make([]Unit, 0)
	}

	logger.Info(fmt.Sprintf("Listed sub units of an %s", unitType.String()), zap.String("parent_id", id.String()), zap.Int("count", len(subUnits)))
	return subUnits, nil
}

// ListSubUnitIDs retrieves all child unit IDs of a parent unit
func (s *Service) ListSubUnitIDs(ctx context.Context, id uuid.UUID, unitType Type) ([]uuid.UUID, error) {
	traceCtx, span := s.tracer.Start(ctx, "ListSubUnitIDs")
	defer span.End()
	logger := logutil.WithContext(traceCtx, s.logger)

	subUnitIDs, err := s.queries.ListSubUnitIDs(traceCtx, pgtype.UUID{Bytes: id, Valid: true})
	if err != nil {
		err = databaseutil.WrapDBError(err, logger, fmt.Sprintf("list sub unit IDs of an %s", unitType.String()))
		span.RecordError(err)
		return nil, err
	}

	if subUnitIDs == nil {
		subUnitIDs = []uuid.UUID{}
	}

	logger.Info(fmt.Sprintf("Listed sub unit IDs of an %s", unitType.String()), zap.String("parent_id", id.String()), zap.Int("count", len(subUnitIDs)))
	return subUnitIDs, nil
}

// Update updates the base fields of a unit
func (s *Service) Update(ctx context.Context, id uuid.UUID, name string, description string, metadata []byte) (Unit, error) {
	traceCtx, span := s.tracer.Start(ctx, "UpdateUnit")
	defer span.End()
	logger := logutil.WithContext(traceCtx, s.logger)

	unit, err := s.queries.Update(traceCtx, UpdateParams{
		ID:          id,
		Name:        pgtype.Text{String: name, Valid: name != ""},
		Description: pgtype.Text{String: description, Valid: true},
		Metadata:    metadata,
	})
	if err != nil {
		err = databaseutil.WrapDBError(err, logger, "update unit")
		span.RecordError(err)
		return Unit{}, err
	}

	logger.Info("Updated unit",
		zap.String("unitID", unit.ID.String()),
		zap.String("unitName", unit.Name.String),
		zap.String("unitDescription", unit.Description.String),
		zap.ByteString("unitMetadata", unit.Metadata),
	)

	return unit, nil
}

// Delete deletes a unit by ID
func (s *Service) Delete(ctx context.Context, id uuid.UUID, unitType Type) error {
	traceCtx, span := s.tracer.Start(ctx, "Delete")
	defer span.End()
	logger := logutil.WithContext(traceCtx, s.logger)

	err := s.queries.Delete(traceCtx, id)
	if err != nil {
		err = databaseutil.WrapDBErrorWithKeyValue(err, "organizations", "id", id.String(), logger, fmt.Sprintf("delete %s", unitType.String()))
		span.RecordError(err)
		return err
	}

	logger.Info(fmt.Sprintf("Deleted %s", unitType), zap.String("ID: ", id.String()))

	return nil
}

// AddParent adds a parent-child relationship between two units
func (s *Service) AddParent(ctx context.Context, id uuid.UUID, parentID uuid.UUID) (Unit, error) {
	traceCtx, span := s.tracer.Start(ctx, "AddParent")
	defer span.End()
	logger := logutil.WithContext(traceCtx, s.logger)

	pgParentID := pgtype.UUID{Valid: false}
	if parentID != uuid.Nil {
		pgParentID = pgtype.UUID{Bytes: parentID, Valid: true}
	}

	result, err := s.queries.UpdateParent(traceCtx, UpdateParentParams{
		ID:       id,
		ParentID: pgParentID,
	})
	if err != nil {
		err = databaseutil.WrapDBError(err, logger, "add parent-child relationship")
		span.RecordError(err)
		return Unit{}, err
	}

	logger.Info("Added parent-child relationship", zap.String("parentID", parentID.String()), zap.String("id", id.String()))

	return result, nil
}<|MERGE_RESOLUTION|>--- conflicted
+++ resolved
@@ -188,10 +188,6 @@
 	return result, nil
 }
 
-<<<<<<< HEAD
-// ListOrganizationsOfUser Returns empty organization list when user_id not found
-=======
->>>>>>> 97427a1a
 func (s *Service) ListOrganizationsOfUser(ctx context.Context, userID uuid.UUID) ([]Organization, error) {
 	traceCtx, span := s.tracer.Start(ctx, "ListOrganizationsOfUser")
 	defer span.End()
