--- conflicted
+++ resolved
@@ -13,14 +13,6 @@
 WHERE u.type = 'organization' AND sh.ended_at IS NULL;
 
 -- name: ListOrganizationsOfUser :many
-<<<<<<< HEAD
-SELECT u.*, t.slug
-FROM unit_members um
-JOIN units u ON um.unit_id = u.id
-LEFT JOIN tenants t ON t.id = u.id
-WHERE u.type = 'organization'
-    AND um.member_id = $1;
-=======
 SELECT u.*, sh.slug
 FROM unit_members um
 JOIN units u ON um.unit_id = u.id
@@ -28,7 +20,6 @@
 WHERE u.type = 'organization'
     AND um.member_id = $1
     AND sh.ended_at IS NULL;
->>>>>>> 97427a1a
 
 -- name: GetOrganizationByIDWithSlug :one
 SELECT u.*, sh.slug
